--- conflicted
+++ resolved
@@ -1,149 +1,73 @@
-<<<<<<< HEAD
-# JellyPlex-Watched
-
-[![Codacy Badge](https://app.codacy.com/project/badge/Grade/26b47c5db63942f28f02f207f692dc85)](https://www.codacy.com/gh/luigi311/JellyPlex-Watched/dashboard?utm_source=github.com&amp;utm_medium=referral&amp;utm_content=luigi311/JellyPlex-Watched&amp;utm_campaign=Badge_Grade)
-
-Sync watched between jellyfin and plex
-
-## Description
-
-Keep in sync all your users watched history between jellyfin and plex servers locally. This uses the imdb ids and any other matching id to find the correct episode/movie between the two. This is not perfect but it works for most cases. You can use this for as many servers as you want by enterying multiple options in the .env plex/jellyfin section seperated by commas.
-
-## Configuration
-
-
-
-## Installation
-
-### Baremetal
-
--   Setup virtualenv of your choice
-
--   Install dependencies
-
-    ```bash
-      pip install -r requirements.txt
-    ```
-
--   Create a .env file similar to .env.sample, uncomment whitelist and blacklist if needed, fill in baseurls and tokens
-
--   Run
-
-    ```bash
-    python main.py
-    ```
-
-### Docker
-
--   Build docker image
-
-    ```bash
-    docker build -t jellyplex-watched .
-    ```
-
--   or use pre-built image
-
-    ```bash
-    docker pull luigi311/jellyplex-watched:latest
-    ```
-
-#### With variables
-
--   Run
-
-    ```bash
-    docker run --rm -it -e PLEX_TOKEN='SuperSecretToken' luigi311/jellyplex-watched:latest
-    ```
-
-#### With .env
-
--   Create a .env file similar to .env.sample and set the MNEMONIC variable to your seed phrase
-
--   Run
-
-    ```bash
-     docker run --rm -it -v "$(pwd)/.env:/app/.env" luigi311/jellyplex-watched:latest
-    ```
-
-## Contributing
-
-I am open to recieving pull requests. If you are submitting a pull request, please make sure run it locally for a day or two to make sure it is working as expected and stable. Make all pull requests against the dev branch and nothing will be merged into the main without going through the lower branches.
-
-## License
-
-This is currently under the GNU General Public License v3.0.
-=======
-# JellyPlex-Watched
-
-[![Codacy Badge](https://app.codacy.com/project/badge/Grade/26b47c5db63942f28f02f207f692dc85)](https://www.codacy.com/gh/luigi311/JellyPlex-Watched/dashboard?utm_source=github.com&amp;utm_medium=referral&amp;utm_content=luigi311/JellyPlex-Watched&amp;utm_campaign=Badge_Grade)
-
-Sync watched between jellyfin and plex
-
-## Description
-
-Keep in sync all your users watched history between jellyfin and plex servers locally. This uses the imdb ids and any other matching id to find the correct episode/movie between the two. This is not perfect but it works for most cases. You can use this for as many servers as you want by enterying multiple options in the .env plex/jellyfin section seperated by commas.
-
-## Configuration
-
-
-
-## Installation
-
-### Baremetal
-
--   Setup virtualenv of your choice
-
--   Install dependencies
-
-    ```bash
-      pip install -r requirements.txt
-    ```
-
--   Create a .env file similar to .env.sample, uncomment whitelist and blacklist if needed, fill in baseurls and tokens
-
--   Run
-
-    ```bash
-    python main.py
-    ```
-
-### Docker
-
--   Build docker image
-
-    ```bash
-    docker build -t jellyplex-watched .
-    ```
-
--   or use pre-built image
-
-    ```bash
-    docker pull luigi311/jellyplex-watched:latest
-    ```
-
-#### With variables
-
--   Run
-
-    ```bash
-    docker run --rm -it -e PLEX_TOKEN='SuperSecretToken' luigi311/jellyplex-watched:latest
-    ```
-
-#### With .env
-
--   Create a .env file similar to .env.sample and set the variables to match your setup
-
--   Run
-
-    ```bash
-     docker run --rm -it -v "$(pwd)/.env:/app/.env" luigi311/jellyplex-watched:latest
-    ```
-
-## Contributing
-
-I am open to recieving pull requests. If you are submitting a pull request, please make sure run it locally for a day or two to make sure it is working as expected and stable. Make all pull requests against the dev branch and nothing will be merged into the main without going through the lower branches.
-
-## License
-
-This is currently under the GNU General Public License v3.0.
->>>>>>> f6b57a1b
+# JellyPlex-Watched
+
+[![Codacy Badge](https://app.codacy.com/project/badge/Grade/26b47c5db63942f28f02f207f692dc85)](https://www.codacy.com/gh/luigi311/JellyPlex-Watched/dashboard?utm_source=github.com&amp;utm_medium=referral&amp;utm_content=luigi311/JellyPlex-Watched&amp;utm_campaign=Badge_Grade)
+
+Sync watched between jellyfin and plex
+
+## Description
+
+Keep in sync all your users watched history between jellyfin and plex servers locally. This uses the imdb ids and any other matching id to find the correct episode/movie between the two. This is not perfect but it works for most cases. You can use this for as many servers as you want by enterying multiple options in the .env plex/jellyfin section seperated by commas.
+
+## Configuration
+
+
+
+## Installation
+
+### Baremetal
+
+-   Setup virtualenv of your choice
+
+-   Install dependencies
+
+    ```bash
+      pip install -r requirements.txt
+    ```
+
+-   Create a .env file similar to .env.sample, uncomment whitelist and blacklist if needed, fill in baseurls and tokens
+
+-   Run
+
+    ```bash
+    python main.py
+    ```
+
+### Docker
+
+-   Build docker image
+
+    ```bash
+    docker build -t jellyplex-watched .
+    ```
+
+-   or use pre-built image
+
+    ```bash
+    docker pull luigi311/jellyplex-watched:latest
+    ```
+
+#### With variables
+
+-   Run
+
+    ```bash
+    docker run --rm -it -e PLEX_TOKEN='SuperSecretToken' luigi311/jellyplex-watched:latest
+    ```
+
+#### With .env
+
+-   Create a .env file similar to .env.sample and set the variables to match your setup
+
+-   Run
+
+    ```bash
+     docker run --rm -it -v "$(pwd)/.env:/app/.env" luigi311/jellyplex-watched:latest
+    ```
+
+## Contributing
+
+I am open to recieving pull requests. If you are submitting a pull request, please make sure run it locally for a day or two to make sure it is working as expected and stable. Make all pull requests against the dev branch and nothing will be merged into the main without going through the lower branches.
+
+## License
+
+This is currently under the GNU General Public License v3.0.